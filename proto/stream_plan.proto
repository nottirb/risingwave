syntax = "proto3";

package stream_plan;

import "data.proto";
import "expr.proto";
import "plan_common.proto";

option java_multiple_files = true;
option java_package = "com.risingwave.proto.streaming.plan";
option optimize_for = SPEED;

// Hash mapping for compute node. Stores mapping from virtual node to actor id.
message ActorMapping {
  repeated uint64 original_indices = 1;
  repeated uint32 data = 2;
}

// Hash mapping for compute node. Stores mapping from virtual node to parallel unit id.
message ParallelUnitMapping {
  repeated uint64 original_indices = 1;
  repeated uint32 data = 2;
}

// todo: StreamSourceNode or TableSourceNode
message SourceNode {
  enum SourceType {
    TABLE = 0;
    SOURCE = 1;
  }
  plan_common.TableRefId table_ref_id = 1;
  repeated int32 column_ids = 2;
  SourceType source_type = 3;
  // split allocation information,
  // and in the future will distinguish between `StreamSource` and `TableSource`
  // so that there is no need to put many fields that are not common into the same SourceNode structure
  StreamSourceState stream_source_state = 4;
}

message StreamSourceState {
  string split_type = 1;
  repeated bytes stream_source_splits = 2;
}

message ProjectNode {
  repeated expr.ExprNode select_list = 1;
}

message FilterNode {
  expr.ExprNode search_condition = 1;
}

// A materialized view is regarded as a table,
// hence we copy the CreateTableNode definition in OLAP PlanNode.
// In addition, we also specify primary key to MV for efficient point lookup during update and deletion.
// The node will be used for both create mv and create index. When creating mv,
// `pk == distribution_keys == column_orders`. When creating index, `column_orders` will contain both
// arrange columns and pk columns, while distribution keys will be arrange columns.
message MaterializeNode {
  plan_common.TableRefId table_ref_id = 1;
  plan_common.TableRefId associated_table_ref_id = 2;
  // Column indexes and orders of primary key
  repeated plan_common.ColumnOrder column_orders = 3;
  // Column IDs of input schema
  repeated int32 column_ids = 4;
  // Hash keys of the materialize node, which is a subset of pk.
  repeated int32 distribution_keys = 5;
}

// Remark by Yanghao: for both local and global we use the same node in the protobuf.
// Local and global aggregator distinguish with each other in PlanNode definition.
message SimpleAggNode {
  repeated expr.AggCall agg_calls = 1;
  repeated int32 distribution_keys = 2;
}

message HashAggNode {
  repeated int32 distribution_keys = 1;
  repeated expr.AggCall agg_calls = 2;
  repeated uint32 table_ids = 3;
}

message TopNNode {
  repeated plan_common.OrderType order_types = 1;
  // 0 means no limit as limit of 0 means this node should be optimized away
  uint64 limit = 2;
  uint64 offset = 3;
  repeated int32 distribution_keys = 4;
}

message HashJoinNode {
  plan_common.JoinType join_type = 1;
  repeated int32 left_key = 2;
  repeated int32 right_key = 3;
  expr.ExprNode condition = 4;
  repeated int32 distribution_keys = 5;
  // Whether to use delta join for this hash join node. When enabled, arrangement will be created
  // on-the-fly within the plan.
  // TODO: remove this in the future when we have a separate DeltaHashJoin node.
  bool is_delta_join = 6;
  // Used for internal table states. Id of the left table.
  uint32 left_table_id = 7;
  // Used for internal table states. Id of the right table.
  uint32 right_table_id = 8;
}

// Delta join with two indexes. This is a pseudo plan node generated on frontend. On meta
// service, it will be rewritten into lookup joins.
message DeltaIndexJoinNode {
  plan_common.JoinType join_type = 1;
  repeated int32 left_key = 2;
  repeated int32 right_key = 3;
  expr.ExprNode condition = 4;
  // Table id of the left index.
  uint32 left_table_id = 7;
  // Table id of the right index.
  uint32 right_table_id = 8;
}

message HopWindowNode {
  expr.InputRefExpr time_col = 1;
  data.IntervalUnit window_slide = 2;
  data.IntervalUnit window_size = 3;
}

message MergeNode {
  repeated uint32 upstream_actor_id = 1;
  // The schema of input columns. TODO: remove this field.
  repeated plan_common.Field fields = 2;
}

// passed from frontend to meta, used by fragmenter to generate `MergeNode`
// and maybe `DispatcherNode` later.
message ExchangeNode {
  DispatchStrategy strategy = 2;
}

// ChainNode is used for mv on mv.
// ChainNode is like a "UNION" on mv snapshot and streaming. So it takes two inputs with fixed order:
//   1. MergeNode (as a placeholder) for streaming read.
//   2. BatchPlanNode for snapshot read.
message ChainNode {
  plan_common.TableRefId table_ref_id = 1;
  // The schema of input stream, which will be used to build a MergeNode
  repeated plan_common.Field upstream_fields = 2;
  repeated int32 column_ids = 3;
  // Generally, the barrier needs to be rearranged during the MV creation process, so that data can
  // be flushed to shared buffer periodically, instead of making the first epoch from batch query extra
  // large. However, in some cases, e.g., shared state, the barrier cannot be rearranged in ChainNode.
  // This option is used to disable barrier rearrangement.
  bool disable_rearrange = 4;
}

// BatchPlanNode is used for mv on mv snapshot read.
// BatchPlanNode is supposed to carry a batch plan that can be optimized with the streaming plan_common.
// Currently, streaming to batch push down is not yet supported, BatchPlanNode is simply a table scan.
message BatchPlanNode {
  plan_common.TableRefId table_ref_id = 1;
  repeated plan_common.ColumnDesc column_descs = 2;
  repeated int32 distribution_keys = 3;
  ParallelUnitMapping hash_mapping = 4;
  uint32 parallel_unit_id = 5;
}

// Special node for shared state, which will only be produced in fragmenter. ArrangeNode will
// produce a special Materialize executor, which materializes data for downstream to query.
message ArrangeNode {
  // The keys used to group the rows, aka. arrange key.
  repeated int32 arrange_key_indexes = 1;
}

// Special node for shared state. LookupNode will join an arrangement with a stream.
message LookupNode {
  // Join keys of the arrangement side
  repeated int32 arrange_key = 1;
  // Join keys of the stream side
  repeated int32 stream_key = 2;
  // Whether to join the current epoch of arrangement
  bool use_current_epoch = 3;
  // Sometimes we need to re-order the output data to meet the requirement of schema.
  // By default, lookup executor will produce `<arrangement side, stream side>`. We
  // will then apply the column mapping to the combined result.
  repeated int32 column_mapping = 4;
  // The fragment id of upstream arrangement
  // TODO: record arrangements in catalog and use table_id
  uint32 arrange_fragment_id = 5;
  // Temporarily used when generating fragments on meta node. When generating lookup
  // fragments, the global fragment id of upstream arrange won't be available. Therefore,
  // we record local id here, and rewrite it into global id when sealing fragments.
  uint32 arrange_local_fragment_id = 6;
  // The operator id of upstream arrangement
  uint64 arrange_operator_id = 7;
}

// Special node for shared state. Merge and align barrier from upstreams.
message UnionNode {}

message StreamNode {
  oneof node {
    SourceNode source_node = 4;
    ProjectNode project_node = 5;
    FilterNode filter_node = 6;
    MaterializeNode materialize_node = 7;
    SimpleAggNode local_simple_agg_node = 16;
    SimpleAggNode global_simple_agg_node = 8;
    HashAggNode hash_agg_node = 9;
    TopNNode append_only_top_n_node = 10;
    HashJoinNode hash_join_node = 11;
    TopNNode top_n_node = 12;
    HopWindowNode hop_window_node = 23;
    MergeNode merge_node = 13;
    ExchangeNode exchange_node = 14;
    ChainNode chain_node = 15;
    BatchPlanNode batch_plan_node = 17;
    LookupNode lookup_node = 20;
    ArrangeNode arrange_node = 21;
    UnionNode union_node = 22;
    DeltaIndexJoinNode delta_index_join = 25;
  }
  // The id for the operator.
  uint64 operator_id = 1;
  // Child node in plan aka. upstream nodes in the streaming DAG
  repeated StreamNode input = 3;
  repeated uint32 pk_indices = 2;
  bool append_only = 24;
  string identity = 18;
  // The schema of the plan node
  repeated plan_common.Field fields = 19;
}

enum DispatcherType {
  INVALID = 0;
  // Dispatch by hash key, hashed by consistent hash.
  HASH = 1;
  // Broadcast to all downstreams.
  // TODO: we don't need this as we now support multi-dispatcher per actor.
  BROADCAST = 2;
  // Only one downstream.
  // TODO: seems that same as broadcast dispatch (with only one downstream actor).
  SIMPLE = 3;
  // A special kind of exchange that doesn't involve shuffle. The upstream actor will be directly
  // piped into the downstream actor, if there are the same number of actors. If number of actors
  // are not the same, should use hash instead. Should be only used when distribution is the same.
  NO_SHUFFLE = 4;
}

message DispatchStrategy {
  DispatcherType type = 1;
  repeated uint32 column_indices = 2;
}

// A dispatcher redistribute messages.
// We encode both the type and other usage information in the proto.
message Dispatcher {
  DispatcherType type = 1;
  repeated uint32 column_indices = 2;
  // The hash mapping for consistent hash.
  ActorMapping hash_mapping = 3;
<<<<<<< HEAD
=======
  // Dispatcher can be uniquely identified by a combination of actor id and dispatcher id.
  // For dispatchers within actors, the id is the same as operator_id of the exchange plan node.
  // For cross-MV dispatchers, there will only be one broadcast dispatcher of id 0.
>>>>>>> 61c645ea
  uint64 dispatcher_id = 4;
  // Number of downstreams decides how many endpoints a dispatcher should dispatch.
  repeated uint32 downstream_actor_id = 5;
}

// A StreamActor is a running fragment of the overall stream graph,
message StreamActor {
  uint32 actor_id = 1;
  uint32 fragment_id = 2;
  StreamNode nodes = 3;
  repeated Dispatcher dispatcher = 4;
  // The actors that send messages to this actor.
  // Note that upstream actor ids are also stored in the proto of merge nodes.
  // It is painstaking to traverse through the node tree and get upstream actor id from the root StreamNode.
  // We duplicate the information here to ease the parsing logic in stream manager.
  repeated uint32 upstream_actor_id = 6;
  // Placement rule for actor, need to stay on the same node as upstream.
  bool same_worker_node_as_upstream = 7;
}<|MERGE_RESOLUTION|>--- conflicted
+++ resolved
@@ -256,12 +256,9 @@
   repeated uint32 column_indices = 2;
   // The hash mapping for consistent hash.
   ActorMapping hash_mapping = 3;
-<<<<<<< HEAD
-=======
   // Dispatcher can be uniquely identified by a combination of actor id and dispatcher id.
   // For dispatchers within actors, the id is the same as operator_id of the exchange plan node.
   // For cross-MV dispatchers, there will only be one broadcast dispatcher of id 0.
->>>>>>> 61c645ea
   uint64 dispatcher_id = 4;
   // Number of downstreams decides how many endpoints a dispatcher should dispatch.
   repeated uint32 downstream_actor_id = 5;
